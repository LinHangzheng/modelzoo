import tensorflow as tf
from modelzoo.common.tf.layers.ActivationLayer import ActivationLayer
from modelzoo.common.tf.layers.BaseLayer import BaseLayer
from modelzoo.common.tf.layers.DenseLayer import DenseLayer
from modelzoo.common.tf.layers.LayerNormalizationLayer import LayerNormalizationLayer
from modelzoo.common.tf.layers.AttentionLayer import AttentionLayer
from modelzoo.common.tf.layers.DropoutLayer import DropoutLayer
from layers import EmbeddedPatches, TransformerEncoder
class MaskTransformer(BaseLayer):
    """This class represents one encoder of the transformer.
    
    Parameters
    ----------
    latent_dim : int 
        The size of latent vectors in encoder layers.
    heads_num : int 
        The number of heads in MSA layers inside encoder layer.
    mlp_dim : int
        The size of one hidden layer in the MLP inside encoder layer.
    dropout_rate : float
        Dropout rate.
    """
    
    def __init__(self, 
                 class_num,
                 drop_path_rate,
                 patch_size,
                 hidden_size,
                 dropout_rate,
                 layer_norm_epsilon,
                 decoders_num,
                 heads_num,
                 mlp_dim,
                 ret_scores,
                 extract_layers,
                 boundary_casting = False,
                 tf_summary=False, 
                 **kwargs,
    ):
        super(MaskTransformer, self).__init__(
            boundary_casting, tf_summary, **kwargs)
        self.class_num = class_num
        self.boundary_casting = boundary_casting
        self.tf_summary = tf_summary
        self.hidden_size = hidden_size
        self.ret_scores = ret_scores
        self.extract_layers = extract_layers
        self.patch_size = patch_size
        self.scale = hidden_size**-0.5
        # dpr = [x for x in tf.linspace(0,drop_path_rate,decoders_num)]
        self.blocks = [
            TransformerEncoder(hidden_size, 
                               heads_num, 
                               mlp_dim, 
                               dropout_rate, 
                               layer_norm_epsilon, 
                               dtype=self.dtype_policy, 
                               boundary_casting=boundary_casting,
                               tf_summary=tf_summary)
            for _ in range(decoders_num)
        ]
        
        self.dense1 = DenseLayer(
            hidden_size, 
            boundary_casting = boundary_casting,
            tf_summary=tf_summary,
            dtype=self.dtype_policy)
        
        
        # self.emb_patches = EmbeddedPatches(latent_dim=hidden_size, 
        #                                    dropout_rate=dropout_rate, 
        #                                    boundary_casting=boundary_casting,
        #                                    tf_summary=tf_summary,
        #                                    dtype=self.dtype_policy)
    
        self.cls_emb = self.add_weight(name="class_embedding", 
                                       shape=[1, class_num, hidden_size],
                                       initializer='random_normal',
                                       trainable=True) 
        
        self.proj_patch= self.scale*self.add_weight(name="projected_patch", 
                                       shape=[hidden_size, hidden_size],
                                       initializer='random_normal',
                                       trainable=True) 
        
        self.proj_classes = self.scale*self.add_weight(name="projected_classes", 
                                       shape=[hidden_size, hidden_size],
                                       initializer='random_normal',
                                       trainable=True) 

        self.cls_emb = tf.cast(self.cls_emb, tf.float16)
        self.proj_patch = tf.cast(self.proj_patch, tf.float16)
        self.proj_classes = tf.cast(self.proj_classes, tf.float16)
        
        self.decoder_norm =  LayerNormalizationLayer(dtype=self.dtype_policy,
                            epsilon=layer_norm_epsilon,
                            boundary_casting = boundary_casting,
                            tf_summary=tf_summary )
        
        self.mask_norm =  LayerNormalizationLayer(dtype=self.dtype_policy,
                            epsilon=layer_norm_epsilon,
                            boundary_casting = boundary_casting,
                            tf_summary=tf_summary )
        
        
        
    def call(self, input, im_size):
        H, W = im_size
        GS = H // self.patch_size
        x = self.dense1(input)
        cls_emb = tf.tile(self.cls_emb,multiples=(x.shape[0],1,1))  
        x = tf.concat((x,cls_emb),1)
        for decoder in self.blocks:
            x = decoder(x, mask=None, ret_scores=self.ret_scores)
        x = self.decoder_norm(x)
        
        # [b,4,768], [b,7,768]
        patches, cls_seg_feat = x[:, : -self.class_num], x[:, -self.class_num :]
        patches =  patches @ self.proj_patch    # [b,4,768]
        cls_seg_feat = cls_seg_feat @ self.proj_classes # [b,7,768]
        
        patches = patches / tf.norm(patches,axis=-1, keepdims=True) # [b,4,768]
        cls_seg_feat = cls_seg_feat / tf.norm(cls_seg_feat,axis=-1, keepdims=True)  # [b,7,768]
        
<<<<<<< HEAD
        masks = tf.matmul(patches, cls_seg_feat, transpose_b=True) # [b, 4, 7]
=======
        cls_seg_feat = tf.transpose(cls_seg_feat, perm=[0,2,1])
        print(patches.shape, cls_seg_feat.shape)
        masks = patches @ cls_seg_feat  
        # masks = tf.matmul(patches, cls_seg_feat, transpose_b=True)
>>>>>>> 3f2720e7
        masks = self.mask_norm(masks)   # b (h w) n
        
        masks = tf.reshape(masks,[masks.shape[0],GS,masks.shape[1]//GS,masks.shape[2]]) # b h w n
        # masks = tf.transpose(masks, perm=[0,3,1,2])                                     # b n h w
        return masks<|MERGE_RESOLUTION|>--- conflicted
+++ resolved
@@ -122,14 +122,10 @@
         patches = patches / tf.norm(patches,axis=-1, keepdims=True) # [b,4,768]
         cls_seg_feat = cls_seg_feat / tf.norm(cls_seg_feat,axis=-1, keepdims=True)  # [b,7,768]
         
-<<<<<<< HEAD
-        masks = tf.matmul(patches, cls_seg_feat, transpose_b=True) # [b, 4, 7]
-=======
         cls_seg_feat = tf.transpose(cls_seg_feat, perm=[0,2,1])
-        print(patches.shape, cls_seg_feat.shape)
+        # print(patches.shape, cls_seg_feat.shape)
         masks = patches @ cls_seg_feat  
         # masks = tf.matmul(patches, cls_seg_feat, transpose_b=True)
->>>>>>> 3f2720e7
         masks = self.mask_norm(masks)   # b (h w) n
         
         masks = tf.reshape(masks,[masks.shape[0],GS,masks.shape[1]//GS,masks.shape[2]]) # b h w n
