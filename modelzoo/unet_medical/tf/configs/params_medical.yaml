--- conflicted
+++ resolved
@@ -19,7 +19,6 @@
     shuffle_buffer_size : 10000
     augment_data: True
     dataset_path: 'data' # Place to store data
-<<<<<<< HEAD
     train_batch_size: 512
     # train_batch_size: 2
     eval_batch_size: 512
@@ -27,19 +26,11 @@
     # num_parallel_reads: 16
     train_test_split: 0.79
     num_classes: 7
-=======
-    # train_batch_size: 256
-    train_batch_size: 32
-    eval_batch_size: 2
-    num_parallel_calls: 0   # 0 means AUTOTUNE
-    # num_parallel_reads: 16
-    train_test_split: 0.79
->>>>>>> 58ed67a7
     IR_threshould: 0.075
     
     # IR_threshould: 0.000001
-    patch_size: 96
-    # patch_size: 32
+    # patch_size: 96
+    patch_size: 32
     patch_step: 320
     # patch_step: 5000
     dataset: "IR_dataset"
