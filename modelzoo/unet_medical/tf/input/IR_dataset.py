--- conflicted
+++ resolved
@@ -82,15 +82,9 @@
                         step=self.patch_step)
         Class_ds = Class_ds[patches_idx]
         Class_ds = tf.reshape(Class_ds,(Class_ds.shape[0],-1))
-<<<<<<< HEAD
-        Class_ds = tf.cast(Class_ds, dtype=tf.int32)
-        Class_ds = tf.one_hot(Class_ds,depth=self.num_classes, axis=1)
-        Class_ds = tf.transpose(Class_ds,[0,2,1])
-=======
         # Class_ds = tf.cast(Class_ds, dtype=tf.int32)
         # Class_ds = tf.one_hot(Class_ds,depth=self.num_classes, axis=1)
         # Class_ds = tf.transpose(Class_ds,[0,2,1])
->>>>>>> 58ed67a7
         if self.mixed_precision:
                 Class_ds = tf.cast(Class_ds, dtype=tf.int32)
                 IR_ds = tf.cast(
