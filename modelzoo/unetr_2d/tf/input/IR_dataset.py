import tensorflow as tf
import os
import h5py
from copy import *
import numpy as np
from patchify import patchify
import matplotlib.image

class IR_dataset:
    def __init__(self, params=None):
        self.data_dir = params["train_input"]["dataset_path"]
        if not os.path.exists(self.data_dir):
            raise FileNotFoundError(
                "The dataset directory `%s` does not exist." % self.data_dir
            )
        self.mixed_precision = params["model"]["mixed_precision"]
        self.num_classes = params["train_input"]["num_classes"]
        self.IR_threshold = params["train_input"]["IR_threshould"]
        self.patch_size = params["train_input"]["patch_size"]
        self.train_test_split = params["train_input"]["train_test_split"]
        self.patch_step = params["train_input"]["patch_step"]
        self.shuffle = params["train_input"]["shuffle"]
        self.shuffle_buffer_size = params["train_input"]["shuffle_buffer_size"]
        self.seed = params["train_input"].get("seed", None)
        self.num_parallel_calls = params["train_input"].get("num_parallel_calls", 0)
        IR = np.array(h5py.File(os.path.join(self.data_dir,'IR.mat'), 'r')['X'])
        IR = self.normolize(IR)
        
        Class = np.array(h5py.File(os.path.join(self.data_dir,'Class.mat'), 'r')['CL'])
        IR = np.moveaxis(IR, 0, -1)

        self.train_IR = None
        self.test_IR = None
        self.train_Class = None
        self.test_Class = None 
        self.data_split(IR,Class,self.train_test_split)
        
        self.train_IR_ds, self.train_Class_ds = self.prepare_data(self.train_IR, self.train_Class)
        self.test_IR_ds, self.test_Class_ds = self.prepare_data(self.test_IR, self.test_Class)

        self.train_ds = tf.data.Dataset.from_tensor_slices((self.train_IR_ds, self.train_Class_ds))
        self.test_ds = tf.data.Dataset.from_tensor_slices((self.test_IR_ds, self.test_Class_ds))
        matplotlib.image.imsave(f'train.jpeg', self.train_Class)
        matplotlib.image.imsave(f'test.jpeg', self.test_Class)
<<<<<<< HEAD
=======
        for i in range(10):
            matplotlib.image.imsave(f'train_c0_{i}.jpeg', self.train_IR_ds[i,0])
        matplotlib.image.imsave(f'class.jpeg', Class)
        matplotlib.image.imsave(f'IR_c1.jpeg', IR[:,:,0])
        matplotlib.image.imsave(f'IR_c7.jpeg', IR[:,:,6])
        pass
>>>>>>> d675b26f
    
    def normolize(self, IR):
        negative_idx = np.where(IR<0)
        IR[negative_idx] = 0
        return IR
    
    def data_split(self, IR, Class, train_test_split):
        split_col = int(IR.shape[1]*train_test_split)
        self.train_IR = IR[:,0:split_col]
        self.test_IR = IR[:,split_col:]
        self.train_Class = Class[:,:split_col]
        self.test_Class = Class[:,split_col:]
    
    def prepare_data(self, IR, Class):
        patches = patchify(IR[:,:,0], 
                           (self.patch_size,self.patch_size), 
                           step=self.patch_step)
        patches_idx = np.where(np.mean(patches,axis=(2,3))>self.IR_threshold)
        IR_ds = []
        
        for i in range(IR.shape[2]):
            patches = patchify(IR[:,:,i], 
                           (self.patch_size,self.patch_size), 
                           step=self.patch_step)
            IR_ds.append(patches[patches_idx])
        IR_ds = np.stack(IR_ds) #[19,N,H,W]
        IR_ds = np.moveaxis(IR_ds,0,1) #[N,19,H,W]
        Class_ds = patchify(Class,
                        (self.patch_size,self.patch_size),
                        step=self.patch_step)
        Class_ds = Class_ds[patches_idx]
        return IR_ds, Class_ds
            
    def _augmentation(self,sample, labels):
        # TODO: use affine transformation for data augmentation
        
        return sample,labels
    
    def dataset_fn(
        self, batch_size, augment_data=True, shuffle=True, is_training=True,
    ):
        dataset = self.train_ds if is_training else self.test_ds
            
        # dataset = dataset.cache()
        if is_training and shuffle:
            dataset = dataset.shuffle(self.shuffle_buffer_size, self.seed)
        if is_training:
            dataset = dataset.repeat()
        dataset = dataset.batch(batch_size=batch_size, drop_remainder=True)
        dataset = dataset.map(
            self._augmentation,
            num_parallel_calls=self.num_parallel_calls
            if self.num_parallel_calls > 0
            else tf.data.experimental.AUTOTUNE,
        )
        dataset = dataset.prefetch(buffer_size=tf.data.experimental.AUTOTUNE)

        return dataset
   <|MERGE_RESOLUTION|>--- conflicted
+++ resolved
@@ -40,17 +40,14 @@
 
         self.train_ds = tf.data.Dataset.from_tensor_slices((self.train_IR_ds, self.train_Class_ds))
         self.test_ds = tf.data.Dataset.from_tensor_slices((self.test_IR_ds, self.test_Class_ds))
-        matplotlib.image.imsave(f'train.jpeg', self.train_Class)
-        matplotlib.image.imsave(f'test.jpeg', self.test_Class)
-<<<<<<< HEAD
-=======
-        for i in range(10):
-            matplotlib.image.imsave(f'train_c0_{i}.jpeg', self.train_IR_ds[i,0])
-        matplotlib.image.imsave(f'class.jpeg', Class)
-        matplotlib.image.imsave(f'IR_c1.jpeg', IR[:,:,0])
-        matplotlib.image.imsave(f'IR_c7.jpeg', IR[:,:,6])
-        pass
->>>>>>> d675b26f
+        # matplotlib.image.imsave(f'train.jpeg', self.train_Class)
+        # matplotlib.image.imsave(f'test.jpeg', self.test_Class)
+        # for i in range(10):
+        #     matplotlib.image.imsave(f'train_c0_{i}.jpeg', self.train_IR_ds[i,0])
+        # matplotlib.image.imsave(f'class.jpeg', Class)
+        # matplotlib.image.imsave(f'IR_c1.jpeg', IR[:,:,0])
+        # matplotlib.image.imsave(f'IR_c7.jpeg', IR[:,:,6])
+        # pass
     
     def normolize(self, IR):
         negative_idx = np.where(IR<0)
